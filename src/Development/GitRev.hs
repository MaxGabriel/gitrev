{-# LANGUAGE LambdaCase #-}
{-# LANGUAGE MultiWayIf #-}

-- |
-- Module      :  $Header$
-- Copyright   :  (c) 2015 Adam C. Foltzer
-- License     :  BSD3
-- Maintainer  :  acfoltzer@galois.com
-- Stability   :  provisional
-- Portability :  portable
--
-- Some handy Template Haskell splices for including the current git
-- hash and branch in the code of your project. Useful for including
-- in panic messages, @--version@ output, or diagnostic info for more
-- informative bug reports.
--
-- > {-# LANGUAGE TemplateHaskell #-}
-- > import Development.GitRev
-- >
-- > panic :: String -> a
-- > panic msg = error panicMsg
-- >   where panicMsg =
-- >           concat [ "[panic ", $(gitBranch), "@", $(gitHash)
-- >                  , " (", $(gitCommitDate), ")"
-- >                  , " (", $(gitCommitCount), " commits in HEAD)"
-- >                  , dirty, "] ", msg ]
-- >         dirty | $(gitDirty) = " (uncommitted files present)"
-- >               | otherwise   = ""
-- >
-- > main = panic "oh no!"
--
-- > % cabal exec runhaskell Example.hs
-- > Example.hs: [panic master@2ae047ba5e4a6f0f3e705a43615363ac006099c1 (Mon Jan 11 11:50:59 2016 -0800) (14 commits in HEAD) (uncommitted files present)] oh no!

<<<<<<< HEAD
module Development.GitRev (gitHash, gitBranch, gitDirty, gitDirtyTracked, gitCommitCount, gitCommitDate) where
=======
module Development.GitRev
  ( gitBranch
  , gitCommitCount
  , gitCommitDate
  , gitDescribe
  , gitDirty
  , gitHash
  ) where
>>>>>>> 52f4c1c9

import Control.Exception
import Control.Monad
import Data.Maybe
import Language.Haskell.TH
import Language.Haskell.TH.Syntax
import System.Directory
import System.Exit
import System.FilePath
import System.Process

import Prelude ()
import Prelude.Compat

-- | Run git with the given arguments and no stdin, returning the
-- stdout output. If git isn't available or something goes wrong,
-- return the second argument.
runGit :: [String] -> String -> IndexUsed -> Q String
runGit args def useIdx = do
  let oops :: SomeException -> IO (ExitCode, String, String)
      oops _e = return (ExitFailure 1, def, "")
  gitFound <- runIO $ isJust <$> findExecutable "git"
  if gitFound
    then do
      -- a lot of bookkeeping to record the right dependencies
      pwd <- runIO getGitDirectory
      let hd         = pwd </> ".git" </> "HEAD"
          index      = pwd </> ".git" </> "index"
          packedRefs = pwd </> ".git" </> "packed-refs"
      hdExists  <- runIO $ doesFileExist hd
      when hdExists $ do
        -- the HEAD file either contains the hash of a detached head
        -- or a pointer to the file that contains the hash of the head
        splitAt 5 `fmap` runIO (readFile hd) >>= \case
          -- pointer to ref
          ("ref: ", relRef) -> do
            let ref = pwd </> ".git" </> relRef
            refExists <- runIO $ doesFileExist ref
            when refExists $ addDependentFile ref
          -- detached head
          _hash -> addDependentFile hd
      -- add the index if it exists to set the dirty flag
      indexExists <- runIO $ doesFileExist index
      when (indexExists && useIdx == IdxUsed) $ addDependentFile index
      -- if the refs have been packed, the info we're looking for
      -- might be in that file rather than the one-file-per-ref case
      -- handled above
      packedExists <- runIO $ doesFileExist packedRefs
      when packedExists $ addDependentFile packedRefs
      runIO $ do
        (code, out, _err) <- readProcessWithExitCode "git" args "" `catch` oops
        case code of
          ExitSuccess   -> return (takeWhile (/= '\n') out)
          ExitFailure _ -> return def
    else return def

-- | Determine where our @.git@ directory is, in case we're in a
-- submodule.
getDotGit :: IO FilePath
getDotGit = do
  pwd <- getGitRoot
  let dotGit = pwd </> ".git"
      oops = return dotGit -- it's gonna fail, that's fine
  isDir <- doesDirectoryExist dotGit
  isFile <- doesFileExist dotGit
  if | isDir -> return dotGit
     | not isFile -> oops
     | isFile ->
         splitAt 8 `fmap` readFile dotGit >>= \case
           ("gitdir: ", relDir) -> do
             isRelDir <- doesDirectoryExist relDir
             if isRelDir
               then return relDir
               else oops
           _ -> oops

-- | Get the root directory of the Git repo.
getGitRoot :: IO FilePath
getGitRoot = do
  pwd <- getCurrentDirectory
  (code, out, err) <-
    readProcessWithExitCode "git" ["rev-parse", "--show-toplevel"] ""
  case code of
    ExitSuccess   -> return $ takeWhile (/= '\n') out
    ExitFailure _ -> return pwd -- later steps will fail, that's fine

-- | Type to flag if the git index is used or not in a call to runGit
data IndexUsed = IdxUsed -- ^ The git index is used
               | IdxNotUsed -- ^ The git index is /not/ used
    deriving (Eq)

-- | Return the hash of the current git commit, or @UNKNOWN@ if not in
-- a git repository
gitHash :: ExpQ
gitHash =
  stringE =<< runGit ["rev-parse", "HEAD"] "UNKNOWN" IdxNotUsed

-- | Return the branch (or tag) name of the current git commit, or @UNKNOWN@
-- if not in a git repository. For detached heads, this will just be
-- "HEAD"
gitBranch :: ExpQ
gitBranch =
  stringE =<< runGit ["rev-parse", "--abbrev-ref", "HEAD"] "UNKNOWN" IdxNotUsed

-- | Return the long git description for the current git commit, or @UNKNOWN@
--   it not in a git repository.
gitDescribe :: ExpQ
gitDescribe =
  stringE =<< runGit ["describe", "--long", "--always"] "UNKNOWN" IdxNotUsed

-- | Return @True@ if there are non-committed files present in the
-- repository
gitDirty :: ExpQ
gitDirty = do
  output <- runGit ["status", "--porcelain"] "" IdxUsed
  case output of
    "" -> conE falseName
    _  -> conE trueName

-- | Return @True@ if there are non-commited changes to tracked files
-- present in the repository
gitDirtyTracked :: ExpQ
gitDirtyTracked = do
  output <- runGit ["status", "--porcelain","--untracked-files=no"] "" IdxUsed
  case output of
    "" -> conE falseName
    _  -> conE trueName

-- | Return the number of commits in the current head
gitCommitCount :: ExpQ
gitCommitCount =
  stringE =<< runGit ["rev-list", "HEAD", "--count"] "UNKNOWN" IdxNotUsed

-- | Return the commit date of the current head
gitCommitDate :: ExpQ
gitCommitDate =
  stringE =<< runGit ["log", "HEAD", "-1", "--format=%cd"] "UNKNOWN" IdxNotUsed<|MERGE_RESOLUTION|>--- conflicted
+++ resolved
@@ -32,18 +32,15 @@
 -- > % cabal exec runhaskell Example.hs
 -- > Example.hs: [panic master@2ae047ba5e4a6f0f3e705a43615363ac006099c1 (Mon Jan 11 11:50:59 2016 -0800) (14 commits in HEAD) (uncommitted files present)] oh no!
 
-<<<<<<< HEAD
-module Development.GitRev (gitHash, gitBranch, gitDirty, gitDirtyTracked, gitCommitCount, gitCommitDate) where
-=======
 module Development.GitRev
   ( gitBranch
   , gitCommitCount
   , gitCommitDate
   , gitDescribe
   , gitDirty
+  , gitDirtyTracked
   , gitHash
   ) where
->>>>>>> 52f4c1c9
 
 import Control.Exception
 import Control.Monad
@@ -148,8 +145,8 @@
 gitBranch =
   stringE =<< runGit ["rev-parse", "--abbrev-ref", "HEAD"] "UNKNOWN" IdxNotUsed
 
--- | Return the long git description for the current git commit, or @UNKNOWN@
---   it not in a git repository.
+-- | Return the long git description for the current git commit, or
+-- @UNKNOWN@ if not in a git repository.
 gitDescribe :: ExpQ
 gitDescribe =
   stringE =<< runGit ["describe", "--long", "--always"] "UNKNOWN" IdxNotUsed
